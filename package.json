{
  "name": "shrimpit",
  "version": "0.18.7",
  "title": "shrimpit",
  "description": "A CLI analysis tool for checking unused JavaScript, JSX & Vue templates ES6 exports in your project.",
  "keywords": [
    "babel",
    "cli",
    "es6",
    "export",
    "import",
    "jsx",
    "react",
    "vue"
  ],
  "homepage": "https://github.com/yamafaktory/shrimpit",
  "author": {
    "name": "Davy Duperron",
    "url": "https://github.com/yamafaktory"
  },
  "license": "MIT",
  "repository": {
    "type": "git",
    "url": "https://github.com/yamafaktory/shrimpit"
  },
  "engines": {
    "npm": ">=3.0.0",
    "node": ">=6.0.0"
  },
  "dependencies": {
    "babel-traverse": "6.26.0",
    "babylon": "6.18.0",
    "chalk": "2.3.2",
    "cheerio": "0.22.0",
    "lodash.merge": "4.6.1"
  },
  "devDependencies": {
<<<<<<< HEAD
    "babel-eslint": "8.2.2",
    "eslint": "4.18.0",
=======
    "babel-eslint": "8.2.1",
    "eslint": "4.18.2",
>>>>>>> b9388320
    "eslint-config-prettier": "2.9.0",
    "eslint-config-standard": "11.0.0",
    "eslint-plugin-import": "2.9.0",
    "eslint-plugin-node": "6.0.1",
    "eslint-plugin-standard": "3.0.1",
    "husky": "0.14.3",
    "jest": "22.2.2",
    "lint-staged": "7.0.0",
    "snazzy": "7.1.1",
    "standard": "10.0.3"
  },
  "bin": {
    "shrimpit": "index.js"
  },
  "scripts": {
    "lint": "eslint --cache --ext .js .",
    "prettier": "prettier --no-semi --single-quote --trailing-comma es5 --write",
    "preversion": "git pull && yarn && yarn lint --quiet",
    "postversion": "git push --tags origin HEAD",
    "test": "jest"
  },
  "lint-staged": {
    "*.{js}": [
      "yarn prettier",
      "yarn lint",
      "git add"
    ]
  },
  "prettier": {
    "semi": false,
    "singleQuote": true,
    "trailingComma": "es5",
    "useTabs": false
  }
}<|MERGE_RESOLUTION|>--- conflicted
+++ resolved
@@ -35,13 +35,8 @@
     "lodash.merge": "4.6.1"
   },
   "devDependencies": {
-<<<<<<< HEAD
     "babel-eslint": "8.2.2",
-    "eslint": "4.18.0",
-=======
-    "babel-eslint": "8.2.1",
     "eslint": "4.18.2",
->>>>>>> b9388320
     "eslint-config-prettier": "2.9.0",
     "eslint-config-standard": "11.0.0",
     "eslint-plugin-import": "2.9.0",
