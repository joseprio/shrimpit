--- conflicted
+++ resolved
@@ -44,13 +44,8 @@
     "eslint-plugin-standard": "3.0.1",
     "husky": "0.14.3",
     "jest": "22.2.2",
-<<<<<<< HEAD
     "lint-staged": "7.0.0",
-    "snazzy": "7.0.0",
-=======
-    "lint-staged": "6.1.1",
     "snazzy": "7.1.1",
->>>>>>> 209dfadb
     "standard": "10.0.3"
   },
   "bin": {
