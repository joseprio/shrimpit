--- conflicted
+++ resolved
@@ -35,13 +35,8 @@
     "@babel/parser": "7.4.3",
     "@babel/traverse": "7.4.3",
     "chalk": "2.4.2",
-<<<<<<< HEAD
-    "cheerio": "1.0.0-rc.2",
+    "cheerio": "1.0.0-rc.3",
     "globby": "9.2.0",
-=======
-    "cheerio": "1.0.0-rc.3",
-    "globby": "9.1.0",
->>>>>>> aeeb5371
     "lodash": "4.17.11"
   },
   "devDependencies": {
