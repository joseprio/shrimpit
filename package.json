{
  "name": "shrimpit",
  "version": "0.19.0",
  "title": "shrimpit",
  "description": "A CLI analysis tool for checking unused JavaScript, JSX & Vue templates ES6 exports in your project.",
  "keywords": [
    "babel",
    "cli",
    "es6",
    "export",
    "exports",
    "import",
    "imports",
    "jsx",
    "react",
    "tool",
    "vue"
  ],
  "homepage": "https://github.com/yamafaktory/shrimpit",
  "author": {
    "name": "Davy Duperron",
    "url": "https://github.com/yamafaktory"
  },
  "license": "MIT",
  "repository": {
    "type": "git",
    "url": "https://github.com/yamafaktory/shrimpit"
  },
  "engines": {
    "npm": ">=3.0.0",
    "node": ">=6.0.0"
  },
  "dependencies": {
    "babel-traverse": "6.26.0",
    "babylon": "6.18.0",
    "chalk": "2.4.1",
    "cheerio": "0.22.0",
    "lodash.merge": "4.6.1"
  },
  "devDependencies": {
<<<<<<< HEAD
    "babel-eslint": "8.2.3",
    "eslint": "5.0.1",
=======
    "babel-eslint": "8.2.6",
    "eslint": "4.19.1",
>>>>>>> ceac2d94
    "eslint-config-prettier": "2.9.0",
    "eslint-config-standard": "11.0.0",
    "eslint-plugin-import": "2.11.0",
    "eslint-plugin-node": "6.0.1",
    "eslint-plugin-standard": "3.1.0",
    "husky": "0.14.3",
    "jest": "22.4.3",
    "lint-staged": "7.1.1",
    "snazzy": "7.1.1",
    "standard": "11.0.1"
  },
  "bin": {
    "shrimpit": "index.js"
  },
  "scripts": {
    "lint": "eslint --cache --ext .js .",
    "prettier": "prettier --no-semi --single-quote --trailing-comma es5 --write",
    "preversion": "git pull && yarn && yarn lint --quiet",
    "postversion": "git push --tags origin HEAD",
    "test": "jest"
  },
  "lint-staged": {
    "*.{js}": [
      "yarn prettier",
      "yarn lint",
      "git add"
    ]
  },
  "prettier": {
    "semi": false,
    "singleQuote": true,
    "trailingComma": "es5",
    "useTabs": false
  }
}<|MERGE_RESOLUTION|>--- conflicted
+++ resolved
@@ -38,13 +38,8 @@
     "lodash.merge": "4.6.1"
   },
   "devDependencies": {
-<<<<<<< HEAD
-    "babel-eslint": "8.2.3",
+    "babel-eslint": "8.2.6",
     "eslint": "5.0.1",
-=======
-    "babel-eslint": "8.2.6",
-    "eslint": "4.19.1",
->>>>>>> ceac2d94
     "eslint-config-prettier": "2.9.0",
     "eslint-config-standard": "11.0.0",
     "eslint-plugin-import": "2.11.0",
